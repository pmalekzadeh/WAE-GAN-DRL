import os
import shutil
from pathlib import Path
import yaml
from typing import Mapping, Sequence

import tensorflow as tf
import acme
from acme import specs
from acme import types
from acme import wrappers
from acme.agents.tf import actors
from acme.tf import networks
from acme.tf import utils as tf2_utils
from acme.tf.savers import make_snapshot
import acme.utils.loggers as log_utils
import dm_env
import numpy as np
import sonnet as snt
import pandas as pd

from domain.sde import *
from domain.asset.base import *
from domain.asset.portfolio import Portfolio
from env.trade_env import DREnv
from config.config_loader import ConfigLoader, save_args_to_file
from agent.agent import D4PG
from agent.agent import GAN

# Note that the GammaVegaTradingEnv for Exotic Options are never implemented, right now we are only studying the delta hedging behaviours.
import agent.distributional as ad
from analysis.gen_stats import generate_stat
from agent.demonstrations import DemonstrationRecorder

import argparse

parser = argparse.ArgumentParser(fromfile_prefix_chars='@')
parser.add_argument('--train_sim', type=int, default=50000, help='Number of training episodes')
parser.add_argument('--eval_sim', type=int, default=10000, help='Number of evaluation episodes')
parser.add_argument('--eval_only', action='store_true', help='Evaluation only')
parser.add_argument('--continue_train', action='store_true', help='Continue training')
parser.add_argument('--agent_path', type=str, default='', help='Agent Path')
parser.add_argument('--env_config', type=str, default='', help='Environment config')
parser.add_argument('--actor_seed', type=int, default=1234, help='Actor seed')
parser.add_argument('--evaluator_seed', type=int, default=4321, help='Evaluation Seed')
parser.add_argument('--n_step', type=int, default=5, help='DRL TD Nstep')
parser.add_argument('--critic', type=str, default='qr', help='critic distribution type - c51 or qr')
parser.add_argument('--obj_func', type=str, default='var', help='Objective function select from meanstd, var or cvar')
parser.add_argument('--std_coef', type=float, default=1.645, help='Std coefficient when obj_func=meanstd.')
parser.add_argument('--threshold', type=float, default=0.99, help='Objective function threshold.')
## GAN confi
parser.add_argument('--decay_factor', type=float, default=0.01, help='Decay factor of intrinsic reward (information gain).')
parser.add_argument('--z_dim', type=float, default=2, help='Dimension of latent variable z in GAN.')
parser.add_argument('--n_gen_samples', type=float, default=2, help='Number of return distribution samples generated by the generator.')
parser.add_argument('--logger_prefix', type=str, default='logs/', help='Prefix folder for logger')
parser.add_argument('--per', action='store_true', help='Use PER for Replay sampling')
parser.add_argument('--importance_sampling_exponent', type=float, default=0.2, help='importance sampling exponent for updating importance weight for PER')
parser.add_argument('--priority_exponent', type=float, default=0.6, help='priority exponent for the Prioritized replay table')
parser.add_argument('--lr', type=float, default=1e-4, help='Learning rate for optimizer')
parser.add_argument('--sigma', type=float, default=0.3, help='Sigma Noise for exploration')
parser.add_argument('--batch_size', type=int, default=256, help='Batch size to train the Network')
parser.add_argument('--buffer_steps', type=int, default=0, help='Buffer Steps in Transaction Cost Case')
parser.add_argument('--demo_path', type=str, default='', help='Demo Path')
parser.add_argument('--demo_step', type=int, default=1000, help='Demo Steps')

def make_logger(work_folder, label, terminal=False):
    loggers = [
        log_utils.CSVLogger(work_folder,
                            label=label, add_uid=False)
    ]
    if terminal:
        loggers.append(log_utils.TerminalLogger(label=label, print_fn=print))

    logger = log_utils.Dispatcher(loggers, log_utils.to_numpy)
    logger = log_utils.NoneFilter(logger)
    return logger


def make_loggers(work_folder):
    return dict(
        train_loop=make_logger(work_folder, 'train_loop', terminal=True),
        eval_loop=make_logger(work_folder, 'eval_loop', terminal=True),
        learner=make_logger(work_folder, 'learner')
    )


def make_environment(label, env_config_file, env_cmd_args, logger_prefix, seed=1234) -> dm_env.Environment:
    # Make sure the environment obeys the dm_env.Environment interface.
    config_loader = ConfigLoader(config_file=env_config_file, cmd_args=env_cmd_args)
    config_loader.load_objects()
    config_loader.save_config(os.path.join(logger_prefix, 'env.yaml'))
    environment: DREnv = config_loader[label] if label in config_loader.objects else config_loader['env']
    environment.seed(seed)
    environment.logger = make_logger(logger_prefix, label) if label == 'eval_env' else None
    environment = wrappers.GymWrapper(environment)
    # Clip the action returned by the agent to the environment spec.
    environment = wrappers.CanonicalSpecWrapper(environment, clip=True)
    environment = wrappers.SinglePrecisionWrapper(environment)
    return environment

# The default settings in this network factory will work well for the
# TradingENV task but may need to be tuned for others. In
# particular, the vmin/vmax and num_atoms hyperparameters should be set to
# give the distributional critic a good dynamic range over possible discounted
# returns. Note that this is very different than the scale of immediate rewards.


def make_networks(
    action_spec: specs.BoundedArray,
    policy_layer_sizes: Sequence[int] = (256, 256, 256),
    critic_layer_sizes: Sequence[int] = (512, 512, 256),
    vmin: float = -150.,
    vmax: float = 150.,
    num_atoms: int = 51,
) -> Mapping[str, types.TensorTransformation]:
    """Creates the networks used by the agent."""

    # Get total number of action dimensions from action spec.
    num_dimensions = np.prod(action_spec.shape, dtype=int)

    # Create the shared observation network; here simply a state-less operation.
    observation_network = tf2_utils.batch_concat

    # Create the policy network.
    policy_network = snt.Sequential([
        networks.LayerNormMLP(policy_layer_sizes, activate_final=True),
        networks.NearZeroInitializedLinear(num_dimensions),
        networks.TanhToSpec(action_spec),
    ])

    # Create the critic network.
    critic_network = snt.Sequential([
        # The multiplexer concatenates the observations/actions.
        networks.CriticMultiplexer(),
        networks.LayerNormMLP(critic_layer_sizes, activate_final=True),
        ad.RiskDiscreteValuedHead(vmin, vmax, num_atoms),
    ])

    return {
        'policy': policy_network,
        'critic': critic_network,
        'observation': observation_network,
    }


def make_quantile_networks(
    action_spec: specs.BoundedArray,
    policy_layer_sizes: Sequence[int] = (256, 256, 256),
    critic_layer_sizes: Sequence[int] = (512, 512, 256),
    quantile_interval: float = 0.01
) -> Mapping[str, types.TensorTransformation]:
    """Creates the networks used by the agent."""

    # Get total number of action dimensions from action spec.
    num_dimensions = np.prod(action_spec.shape, dtype=int)

    # Create the shared observation network; here simply a state-less operation.
    observation_network = tf2_utils.batch_concat

    # Create the policy network.
    policy_network = snt.Sequential([
        networks.LayerNormMLP(policy_layer_sizes, activate_final=True),
        networks.NearZeroInitializedLinear(num_dimensions),
        networks.TanhToSpec(action_spec),
    ])
    quantiles = np.arange(quantile_interval, 1.0, quantile_interval)
    # Create the critic network.
    critic_network = snt.Sequential([
        # The multiplexer concatenates the observations/actions.
        networks.CriticMultiplexer(),
        networks.LayerNormMLP(critic_layer_sizes, activate_final=True),
        ad.QuantileDiscreteValuedHead(
            quantiles=quantiles, prob_type=ad.QuantileDistProbType.MID),
    ])

    return {
        'policy': policy_network,
        'critic': critic_network,
        'observation': observation_network,
    }

####
def make_gan_networks(
    action_spec: specs.BoundedArray,
    policy_layer_sizes: Sequence[int] = (256, 256, 256),
    critic_layer_sizes: Sequence[int] = (512, 512, 256),
    generator_layer_sizes: Sequence[int] = (512, 512, 256),
    discriminator_layer_sizes: Sequence[int] = (512, 512, 256),
    encoder_loc_layer_sizes: Sequence[int] = (512, 512, 256),
    encoder_scale_layer_sizes: Sequence[int] = (512, 512, 256),
    n_gen_samples: int =100,
    latent_dim: int = 2,
    quantile_interval: float = 0.01  # for critic
) -> Mapping[str, types.TensorTransformation]:
    """Creates the networks used by the agent."""
<<<<<<< HEAD

    # Get total number of action dimensions from action spec.
    num_dimensions = np.prod(action_spec.shape, dtype=int)

    # Create the shared observation network; here simply a state-less operation.
    observation_network = tf2_utils.batch_concat

    # Create the policy network.
    policy_network = snt.Sequential([
        networks.LayerNormMLP(policy_layer_sizes, activate_final=True),
        networks.NearZeroInitializedLinear(num_dimensions),
        networks.TanhToSpec(action_spec),
    ])
    # Create the critic network.
    quantiles = np.arange(quantile_interval, 1.0, quantile_interval)
    critic_network = snt.Sequential([
        # The multiplexer concatenates the observations/actions.
        networks.CriticMultiplexer(),
        networks.LayerNormMLP(critic_layer_sizes, activate_final=True),
        ad.QuantileDiscreteValuedHead(
            quantiles=quantiles, prob_type=ad.QuantileDistProbType.MID),
    ])

    generator_network = snt.Sequential([
        # The multiplexer concatenates the observations/actions/latent.
        ad.DynamicMultiplexer(),
        networks.LayerNormMLP(generator_layer_sizes, activate_final=True),
        ad.GeneratorHead(n_samples= n_gen_samples)
    ])

=======

    # Get total number of action dimensions from action spec.
    num_dimensions = np.prod(action_spec.shape, dtype=int)

    # Create the shared observation network; here simply a state-less operation.
    observation_network = tf2_utils.batch_concat

    # Create the policy network.
    policy_network = snt.Sequential([
        networks.LayerNormMLP(policy_layer_sizes, activate_final=True),
        networks.NearZeroInitializedLinear(num_dimensions),
        networks.TanhToSpec(action_spec),
    ])
    # Create the critic network.
    quantiles = np.arange(quantile_interval, 1.0, quantile_interval)
    critic_network = snt.Sequential([
        # The multiplexer concatenates the observations/actions.
        networks.CriticMultiplexer(),
        networks.LayerNormMLP(critic_layer_sizes, activate_final=True),
        ad.QuantileDiscreteValuedHead(
            quantiles=quantiles, prob_type=ad.QuantileDistProbType.MID),
    ])

    generator_network = snt.Sequential([
        # The multiplexer concatenates the observations/actions/latent.
        ad.DynamicMultiplexer(),
        networks.LayerNormMLP(generator_layer_sizes, activate_final=True),
        ad.GeneratorHead(n_samples= n_gen_samples)
    ])

>>>>>>> f7d8f900
    discriminator_network= snt.Sequential([
        # The multiplexer concatenates the observations/actions/latent.
        ad.DynamicMultiplexer(),
        networks.LayerNormMLP(discriminator_layer_sizes, activate_final=True),
        snt.Linear(1),
        tf.nn.sigmoid   ## making the output to be between 0 and 1
    ])

    encoder_network=ad.EncoderHead(latent_dim=latent_dim, loc_layer_sizes= encoder_loc_layer_sizes, scale_layer_sizes=encoder_scale_layer_sizes)

    return {
        'policy': policy_network,
        'critic': critic_network,
        'generator': generator_network,
        'encoder_loc': encoder_network.loc_network,
        'encoder_scale': encoder_network.scale_network,
        'discriminator': discriminator_network,
        'observation': observation_network,
    }
####
def make_iqn_networks(
    action_spec: specs.BoundedArray,
    cvar_th: float,
    n_cos=64, n_tau=8, n_k=32,
    policy_layer_sizes: Sequence[int] = (256, 256, 256),
    critic_layer_sizes: Sequence[int] = (512, 512, 256),
    quantile_interval: float = 0.01
) -> Mapping[str, types.TensorTransformation]:
    """Creates the networks used by the agent."""

    # Get total number of action dimensions from action spec.
    num_dimensions = np.prod(action_spec.shape, dtype=int)

    # Create the shared observation network; here simply a state-less operation.
    observation_network = tf2_utils.batch_concat

    # Create the policy network.
    policy_network = snt.Sequential([
        networks.LayerNormMLP(policy_layer_sizes, activate_final=True),
        networks.NearZeroInitializedLinear(num_dimensions),
        networks.TanhToSpec(action_spec),
    ])
    quantiles = np.arange(quantile_interval, 1.0, quantile_interval)
    # Create the critic network.
    critic_network = ad.IQNCritic(
        cvar_th, n_cos, n_tau, n_k, critic_layer_sizes, quantiles, ad.QuantileDistProbType.MID)

    return {
        'policy': policy_network,
        'critic': critic_network,
        'observation': observation_network,
    }


def save_policy(policy_network, checkpoint_folder):
    snapshot = make_snapshot(policy_network)
    tf.saved_model.save(snapshot, checkpoint_folder+'/policy')


def load_policy(policy_network, checkpoint_folder):
    trainable_variables_snapshot = {}
    load_net = tf.saved_model.load(checkpoint_folder+'/policy')
    for var in load_net.trainable_variables:
        trainable_variables_snapshot['/'.join(
            var.name.split('/')[1:])] = var.numpy()
    for var in policy_network.trainable_variables:
        var_name_wo_name_scope = '/'.join(var.name.split('/')[1:])
        var.assign(
            trainable_variables_snapshot[var_name_wo_name_scope])


def main(argv):
    args, env_cmd_args = parser.parse_known_args(argv)
    work_folder = args.logger_prefix
    if os.path.exists(work_folder):
        shutil.rmtree(work_folder)
    os.makedirs(work_folder, exist_ok=True)
    save_args_to_file(args, os.path.join(work_folder, 'agent.cfg'))
    
    # Create an environment, grab the spec, and use it to create networks.
    environment = make_environment('train_env', args.env_config, env_cmd_args, args.logger_prefix, args.actor_seed)
    environment_spec = specs.make_environment_spec(environment)
    if args.critic == 'c51':
        agent_networks = make_networks(action_spec=environment_spec.actions)
    elif args.critic == 'qr':
        agent_networks = make_quantile_networks(
            action_spec=environment_spec.actions)
    elif args.critic == 'gan':
        agent_networks = make_gan_networks(
            action_spec=environment_spec.actions)
    elif args.critic == 'iqn':
        assert args.obj_func == 'cvar', 'IQN only support CVaR objective.'
        agent_networks = make_iqn_networks(
            action_spec=environment_spec.actions, cvar_th=args.threshold)
    loggers = make_loggers(work_folder=work_folder)
    print("Num GPUs Available: ", len(tf.config.list_physical_devices('GPU')))
    # Construct the agent.
    if args.critic == 'gan':
        agent = GAN(
            obj_func=args.obj_func,
            threshold=args.threshold,
            critic_loss_type=args.critic,
            environment_spec=environment_spec,
            policy_network=agent_networks['policy'],
            critic_network=agent_networks['critic'],
            observation_network=agent_networks['observation'],
            generator_network= agent_networks['generator'],
            encoder_loc_network=agent_networks['encoder_loc'],
            encoder_scale_network=agent_networks['encoder_scale'],
            discriminator_scale_network=agent_networks['discriminator'],
            decay_factor=args.decay_factor,
            z_dim =args.z_dim,
            n_gen_samples= args.n_gen_samples,
            n_step=args.n_step,
            discount=1.0,
            sigma=0.3,  # pytype: disable=wrong-arg-types
            checkpoint=False,
            logger=loggers['learner'],
            batch_size=args.batch_size,
            per=args.per,
            priority_exponent=args.priority_exponent,
            importance_sampling_exponent=args.importance_sampling_exponent,
            policy_optimizer=snt.optimizers.Adam(args.lr),
            critic_optimizer=snt.optimizers.Adam(args.lr),
            generator_optimizer=snt.optimizers.Adam(args.lr),
            encoder_optimizer=snt.optimizers.Adam(args.lr),
            discriminator_optimizer=snt.optimizers.Adam(args.lr),
            demonstration_dataset=None if args.demo_path == ''
            else DemonstrationRecorder().load(args.demo_path).make_tf_dataset(),
            demonstration_step=args.demo_step,
        )
    else:
        agent = D4PG(
            obj_func=args.obj_func,
            threshold=args.threshold,
            critic_loss_type=args.critic,
            environment_spec=environment_spec,
            policy_network=agent_networks['policy'],
            critic_network=agent_networks['critic'],
            observation_network=agent_networks['observation'],
            n_step=args.n_step,
            discount=1.0,
<<<<<<< HEAD
            sigma=args.sigma,  # pytype: disable=wrong-arg-types
=======
            sigma=0.3,  # pytype: disable=wrong-arg-types
>>>>>>> f7d8f900
            checkpoint=False,
            logger=loggers['learner'],
            batch_size=args.batch_size,
            per=args.per,
            priority_exponent=args.priority_exponent,
            importance_sampling_exponent=args.importance_sampling_exponent,
            policy_optimizer=snt.optimizers.Adam(args.lr),
            critic_optimizer=snt.optimizers.Adam(args.lr),
            demonstration_dataset=None if args.demo_path == ''
                else DemonstrationRecorder().load(args.demo_path).make_tf_dataset(),
            demonstration_step=args.demo_step,
        )
<<<<<<< HEAD
=======

    # Create the environment loop used for training.
    if not args.eval_only:
        train_loop = acme.EnvironmentLoop(
            environment, agent, label='train_loop', logger=loggers['train_loop'])
        train_loop.run(num_episodes=args.train_sim)
        save_policy(agent._learner._policy_network, work_folder)
>>>>>>> f7d8f900

    # Create the evaluation policy.
    if args.eval_only or args.continue_train:
        policy_net = agent._learner._policy_network
        if args.agent_path == '':
            load_policy(policy_net, work_folder)
        else:
            load_policy(policy_net, args.agent_path)
        eval_policy = snt.Sequential([
            agent_networks['observation'],
            policy_net,
        ])
    else:
        eval_policy = snt.Sequential([
            agent_networks['observation'],
            agent_networks['policy'],
        ])
        
    # Create the environment loop used for training.
    if not args.eval_only:
        train_loop = acme.EnvironmentLoop(
            environment, agent, label='train_loop', logger=loggers['train_loop'])
        train_loop.run(num_episodes=args.train_sim)
        save_policy(agent._learner._policy_network, work_folder)


    # Create the evaluation actor and loop.
    eval_actor = actors.FeedForwardActor(policy_network=eval_policy)
    eval_env = make_environment('eval_env', args.env_config, env_cmd_args, args.logger_prefix, seed=args.evaluator_seed)
    eval_loop = acme.EnvironmentLoop(eval_env, eval_actor, label='eval_loop', logger=loggers['eval_loop'])
    eval_loop.run(num_episodes=args.eval_sim)
    print(generate_stat(f'{work_folder}/logs/eval_env/logs.csv',
                       [0.99, 0.95, 0.9, 0.85, 0.8, 0.75, 0.7, 0.65, 0.6, 0.5]))

    Path(f'{work_folder}/ok').touch()


if __name__ == '__main__':
    # import cProfile
    # cProfile.run('app.run(main)', 'output.prof')
    import sys

    main(sys.argv[1:])<|MERGE_RESOLUTION|>--- conflicted
+++ resolved
@@ -193,8 +193,6 @@
     quantile_interval: float = 0.01  # for critic
 ) -> Mapping[str, types.TensorTransformation]:
     """Creates the networks used by the agent."""
-<<<<<<< HEAD
-
     # Get total number of action dimensions from action spec.
     num_dimensions = np.prod(action_spec.shape, dtype=int)
 
@@ -224,38 +222,6 @@
         ad.GeneratorHead(n_samples= n_gen_samples)
     ])
 
-=======
-
-    # Get total number of action dimensions from action spec.
-    num_dimensions = np.prod(action_spec.shape, dtype=int)
-
-    # Create the shared observation network; here simply a state-less operation.
-    observation_network = tf2_utils.batch_concat
-
-    # Create the policy network.
-    policy_network = snt.Sequential([
-        networks.LayerNormMLP(policy_layer_sizes, activate_final=True),
-        networks.NearZeroInitializedLinear(num_dimensions),
-        networks.TanhToSpec(action_spec),
-    ])
-    # Create the critic network.
-    quantiles = np.arange(quantile_interval, 1.0, quantile_interval)
-    critic_network = snt.Sequential([
-        # The multiplexer concatenates the observations/actions.
-        networks.CriticMultiplexer(),
-        networks.LayerNormMLP(critic_layer_sizes, activate_final=True),
-        ad.QuantileDiscreteValuedHead(
-            quantiles=quantiles, prob_type=ad.QuantileDistProbType.MID),
-    ])
-
-    generator_network = snt.Sequential([
-        # The multiplexer concatenates the observations/actions/latent.
-        ad.DynamicMultiplexer(),
-        networks.LayerNormMLP(generator_layer_sizes, activate_final=True),
-        ad.GeneratorHead(n_samples= n_gen_samples)
-    ])
-
->>>>>>> f7d8f900
     discriminator_network= snt.Sequential([
         # The multiplexer concatenates the observations/actions/latent.
         ad.DynamicMultiplexer(),
@@ -398,11 +364,7 @@
             observation_network=agent_networks['observation'],
             n_step=args.n_step,
             discount=1.0,
-<<<<<<< HEAD
-            sigma=args.sigma,  # pytype: disable=wrong-arg-types
-=======
-            sigma=0.3,  # pytype: disable=wrong-arg-types
->>>>>>> f7d8f900
+            sigma=args.sigma,  # pytype: disable=wrong-ar
             checkpoint=False,
             logger=loggers['learner'],
             batch_size=args.batch_size,
@@ -415,17 +377,6 @@
                 else DemonstrationRecorder().load(args.demo_path).make_tf_dataset(),
             demonstration_step=args.demo_step,
         )
-<<<<<<< HEAD
-=======
-
-    # Create the environment loop used for training.
-    if not args.eval_only:
-        train_loop = acme.EnvironmentLoop(
-            environment, agent, label='train_loop', logger=loggers['train_loop'])
-        train_loop.run(num_episodes=args.train_sim)
-        save_policy(agent._learner._policy_network, work_folder)
->>>>>>> f7d8f900
-
     # Create the evaluation policy.
     if args.eval_only or args.continue_train:
         policy_net = agent._learner._policy_network
